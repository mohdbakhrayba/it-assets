--- conflicted
+++ resolved
@@ -10,11 +10,7 @@
 
 from organisation.models import CommonFields, DepartmentUser, Location
 from tracking.models import Computer
-<<<<<<< HEAD
-=======
-from registers.utils import smart_truncate
-from itassets.settings import PROJECT_DIR
->>>>>>> 6ee39ac6
+from .utils import smart_truncate
 
 
 CRITICALITY_CHOICES = (
@@ -719,133 +715,122 @@
         ordering = ('created',)
 
     def save(self, *args, **kwargs):
-<<<<<<< HEAD
         """After saving a log entry, save the parent incident to set the updated field value.
         """
         super(IncidentLog, self).save(*args, **kwargs)
         self.incident.save()
-=======
-        # On save, set the `current` boolean field value correctly for the this instant.
-        # An event needs either an end datestamp and/or a duration to set `current`.
-        if self.end and self.end < timezone.now():
-            self.current = False
-        elif self.duration and (self.start + self.duration) < timezone.now():
-            self.current = False
-        else:
-            self.current = True
-        super(ITSystemEvent, self).save(*args, **kwargs)
+
 
 class StandardChange(models.Model):
-    """A standard change that will likely be used frequently.
-    """
-    name = models.CharField(max_length=256, null=False, blank=False)
+    """A standard change that will be used multiple times.
+    """
+    created = models.DateTimeField(auto_now_add=True)
+    updated = models.DateTimeField(auto_now=True)
+    name = models.CharField(max_length=256)
     description = models.TextField(blank=True, null=True)
-    it_system = models.ForeignKey(ITSystem, on_delete=models.PROTECT, blank=True, null=True)
-    approver = models.ForeignKey(DepartmentUser, on_delete=models.PROTECT, blank=True, null=True)
+    it_systems = models.ManyToManyField(
+        ITSystem, blank=True, verbose_name='IT Systems', help_text='IT System(s) affected by the standard change')
+    approver = models.ForeignKey(DepartmentUser, on_delete=models.PROTECT)
     expiry = models.DateField(null=True, blank=True)
+
+    def __str__(self):
+        return '{}: {}'.format(self.pk, smart_truncate(self.name))
+
 
 class ChangeRequest(models.Model):
     """A model for change requests. Will be linked to API to allow application of a change request.
     Will be linked to an approval object. Both will be served in a frontend.
     """
-    CHANGE_CHOICES = (
+    CHANGE_TYPE_CHOICES = (
         (0, "Normal"),
         (1, "Standard"),
-        (2, "Emergency")
-    )
-    URGENCY_CHOICES = (
-        (0, "Low"),
-        (1, "Medium"),
-        (2, "High")
+        (2, "Emergency"),
     )
     STATUS_CHOICES = (
-        (0, "Open"),
-        (1, "Approved"),
-        (2, "Complete"),
-        (3, "Rejected")
-    )
-
-    requestor = models.ForeignKey(DepartmentUser, on_delete=models.PROTECT, related_name='request_creator', help_text='Request owner')
-    approver = models.ForeignKey(DepartmentUser, on_delete=models.PROTECT, related_name='system_owner', help_text='System owner')
-    implementor = models.ForeignKey(DepartmentUser, on_delete=models.PROTECT, related_name='request_providor', help_text='Request carried out by', blank=True, null=True)
-    title = models.CharField(null=False, blank=False, max_length=255)
-    description = models.TextField(null=False, blank=False)
-    change_type = models.SmallIntegerField(choices=CHANGE_CHOICES, default=0)
-    urgency = models.SmallIntegerField(choices=URGENCY_CHOICES, default=0)
-    submission_date = models.DateTimeField(null=False, blank=False, help_text='Date change was submitted.')
-    completed_date = models.DateTimeField(null=True, blank=True, help_text='Date change was completed.')
-    change_start = models.DateTimeField(null=True, blank=True, help_text='Date change is planned to begin.')
-    change_end = models.DateTimeField(null=True, blank=True, help_text='Date change is planned to end.')
-    it_system = models.ForeignKey(ITSystem, on_delete=models.PROTECT, blank=True, null=True)
-    alternate_system = models.CharField(max_length=255, null=True, blank=True)
-    outage = models.BooleanField(default=False)
-    implementation = models.TextField(null=True, blank=True)
-    implementation_docs = models.FileField(null=True, blank=True, upload_to='uploaded_files/', verbose_name="Implementation Documents")
-    # Will have to link to a document here, instructions are either text
-    # or a document that is uploaded.
-    broadcast = models.TextField(null=True, blank=True)
-    notes = models.TextField(null=True, blank=True)
-    status = models.SmallIntegerField(choices=STATUS_CHOICES, default=0)
+        (0, "Draft"),
+        (1, "Scheduled"),
+        (2, "Ready"),
+        (3, "Complete"),
+        (4, "Rolled back"),
+    )
+    created = models.DateTimeField(auto_now_add=True)
+    updated = models.DateTimeField(auto_now=True)
+    title = models.CharField(max_length=255)
+    change_type = models.SmallIntegerField(choices=CHANGE_TYPE_CHOICES, default=0, db_index=True)
+    status = models.SmallIntegerField(choices=STATUS_CHOICES, default=0, db_index=True)
+    standard_change = models.ForeignKey(
+        StandardChange, on_delete=models.PROTECT, null=True, blank=True, help_text='Standard change reference')
+    requester = models.ForeignKey(
+        DepartmentUser, on_delete=models.PROTECT, related_name='requester', help_text='Change requester')
+    approver = models.ForeignKey(
+        DepartmentUser, on_delete=models.PROTECT, related_name='approver', help_text='Change request approver')
+    implementer = models.ForeignKey(
+        DepartmentUser, on_delete=models.PROTECT, related_name='implementer',
+        help_text='Change request implementer', blank=True, null=True)
+    description = models.TextField(
+        null=False, blank=False, help_text='Brief description of what the change is and why it is being undertaken')
+    incident_url = models.URLField(
+        max_length=2048, null=True, blank=True, verbose_name='Incident URL',
+        help_text='If the change is to address an incident, URL to the incident details')
+    test_date = models.DateField(null=True, blank=True, help_text='Date that the change was tested')
+    planned_start = models.DateTimeField(null=True, blank=True, help_text='Time that the change is planned to begin')
+    planned_end = models.DateTimeField(null=True, blank=True, help_text='Time that the change is planned to end')
+    completed = models.DateTimeField(null=True, blank=True, help_text='Time that the change was completed')
+    it_systems = models.ManyToManyField(
+        ITSystem, blank=True, verbose_name='IT Systems', help_text='IT System(s) affected by the change')
+    implementation = models.TextField(null=True, blank=True, help_text='Implementation/deployment instructions')
+    implementation_docs = models.FileField(
+        null=True, blank=True, upload_to='uploads/%Y/%m/%d', help_text='Implementation/deployment instructions (attachment)')
+    outage = models.DurationField(
+        null=True, blank=True, help_text='Duration of outage required to complete the change (hh:mm:ss).')
+    communication = models.TextField(
+        null=True, blank=True, help_text='Description of all communications to be undertaken')
+    broadcast = models.FileField(
+        null=True, blank=True, upload_to='uploads/%Y/%m/%d',
+        help_text='The broadcast text to be emailed to users regarding this change')
     unexpected_issues = models.BooleanField(default=False)
-    caused_issues = models.BooleanField(default=False)
-
-    def __str__(self):
-        return '{} ({})'.format(self.id, self.submission_date)
+    notes = models.TextField(null=True, blank=True, help_text='Details of any unexpected issues, observations, etc.')
+
+    def __str__(self):
+        return '{}: {}'.format(self.pk, smart_truncate(self.title))
 
     @property
-    def editable(self):
-        return self.status != 2 and self.status != 3
+    def systems_affected(self):
+        if self.it_systems.exists():
+            return ', '.join([i.name for i in self.it_systems.all()])
+        return 'Not specified'
+
+
+class ChangeLog(models.Model):
+    """Represents a log entry related to a single Change Request.
+    """
+    change_request = models.ForeignKey(ChangeRequest, on_delete=models.PROTECT)
+    created = models.DateTimeField(auto_now_add=True)
+    log = models.TextField()
+
+    class Meta:
+        ordering = ('created',)
+
+    def save(self, *args, **kwargs):
+        """After saving a log entry, save the parent change to set the updated field value.
+        """
+        super(ChangeLog, self).save(*args, **kwargs)
+        self.change_request.save()
+
 
 class ChangeApproval(models.Model):
-    """A model for approving change requests. A change request could be edited then sent back
-    requiring a one to many relationship change to approval.
-    """
-    TYPE_OF_APPROVAL_CHOICES = (
+    """A model to record approval  of change requests. A change request could be edited and then
+    resubmitted, requiring a one to many relationship change to approval.
+    """
+    APPROVAL_SOURCE_CHOICES = (
         (0, "Email"),
-        (1, "Navigation"),
-        (2, "Other")
-    )
+        (1, "Online"),
+        (2, "Verbal"),
+        (3, "Other"),
+    )
+    created = models.DateTimeField(auto_now_add=True)
     change_request = models.ForeignKey(ChangeRequest, on_delete=models.PROTECT)
+    approval_source = models.SmallIntegerField(choices=APPROVAL_SOURCE_CHOICES, default=0)
     approver = models.ForeignKey(DepartmentUser, on_delete=models.PROTECT)
-    date_approved = models.DateTimeField(null=True, blank=True, help_text='Date change was approved/rejected.')
-    notes = models.CharField(max_length=2048, blank=True, null=True)
-    type_of_approval = models.SmallIntegerField(choices=TYPE_OF_APPROVAL_CHOICES, default=0)
-
-
-
-
-"""
-class ITChange(models.Model):
-    '''Represents a managed change to an IT System, for the purposes of record-keeping,
-    reporting and notifications.
-    Requirements:
-        * Normal change
-        * Standard change
-        * Change calendar
-        * Automation (email) - approver request, CAB review, change follow-up by email
-    '''
-    '''
-    description
-    it_system
-    requester
-    request_date
-    approver
-    approval_date
-    implementer
-    type (Normal/Std/Emergency)
-    urgency (Cr/H/M/L)
-    risk (H/M/L)
-    start (date & time)
-    duration (dd:hh:mm)
-    deployment (text description)
-    deployment_attach (file)
-    rollback (text description)
-    rollback_attach (file)
-    cab_notes (text)
-    cab_approval_date
-    status (Requested/Approved/Completed/Cancelled/Rejected)
-    issues (Y/N)
-    incident (Y/N)
-    '''
-"""
->>>>>>> 6ee39ac6
+    date_approved = models.DateTimeField()
+    notes = models.CharField(max_length=2048, blank=True, null=True)